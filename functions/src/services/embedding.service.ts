/**
 * Production-Ready Embedding Service for CVPlus RAG System
 * 
 * Core embedding service leveraging OpenAI text-embedding-ada-002
 * 
 * @version 2.0.0
 * @author Gil Klainert
 */

import OpenAI from 'openai';
import * as admin from 'firebase-admin';
import { config } from '../config/environment';
import { ParsedCV } from '../types/enhanced-models';
import { RAGEmbedding, EmbeddingMetadata, CVSection, ContentType } from '../types/portal';
import { logger } from 'firebase-functions';
import { ChunkingUtils, ChunkResult } from './cv-generator/chunking/ChunkingUtils';
import { EmbeddingHelpers } from './cv-generator/embedding/EmbeddingHelpers';
<<<<<<< HEAD
import { vectorDatabase, VectorInput, SearchOptions } from './vector-database.service';
=======
>>>>>>> d91122b2

/**
 * Embedding generation configuration
 */
export interface EmbeddingConfig {
  model: 'text-embedding-ada-002';
  maxTokens: number;
  batchSize: number;
  retryAttempts: number;
  rateLimitDelay: number;
  enableCaching: boolean;
  huggingFaceMode: boolean;
}

/**
 * Chunking strategy options
 */
export interface ChunkingOptions {
  strategy: 'semantic' | 'fixed-size' | 'sliding-window';
  maxTokens: number;
  overlap: number;
  preserveContext: boolean;
  cvSectionAware: boolean;
}

/**
 * Similarity search result
 */
export interface SimilarityResult {
  embedding: RAGEmbedding;
  similarity: number;
  relevanceScore: number;
  rank: number;
}

/**
 * CV embedding processing result
 */
export interface CVEmbeddingResult {
  embeddings: RAGEmbedding[];
  totalChunks: number;
  totalTokens: number;
  processingTime: number;
  sectionsProcessed: string[];
}

/**
 * HuggingFace export configuration
 */
export interface HuggingFaceExport {
  embeddings: RAGEmbedding[];
  model: string;
  version: string;
  exportFormat: 'json' | 'parquet';
  optimizedForOffline: boolean;
}

/**
 * Production embedding service for CVPlus RAG system
 */
export class EmbeddingService {
  private openai: OpenAI | null = null;
  private db = admin.firestore();
  private config: EmbeddingConfig;

  constructor(customConfig?: Partial<EmbeddingConfig>) {
    this.config = {
      model: 'text-embedding-ada-002',
      maxTokens: 8191,
      batchSize: 20,
      retryAttempts: 3,
      rateLimitDelay: 1000,
      enableCaching: true,
      huggingFaceMode: false,
      ...customConfig
    };
  }

  /**
   * Initialize OpenAI client with error handling
   */
  private getOpenAI(): OpenAI {
    if (!this.openai) {
      const apiKey = config.rag?.openaiApiKey || process.env.OPENAI_API_KEY || '';
      if (!apiKey) {
        throw new Error('OpenAI API key not configured for embedding service');
      }
      
      this.openai = new OpenAI({
        apiKey,
        timeout: 30000,
        maxRetries: this.config.retryAttempts
      });
    }
    return this.openai;
  }

  /**
   * Generate embeddings for batch of texts
   */
  async generateEmbeddings(texts: string[], options?: Partial<EmbeddingConfig>): Promise<RAGEmbedding[]> {
    const startTime = Date.now();
    const effectiveConfig = { ...this.config, ...options };
    
    logger.info('[EMBEDDING-SERVICE] Starting batch embedding generation', {
      textCount: texts.length,
      batchSize: effectiveConfig.batchSize
    });

    try {
      const embeddings: RAGEmbedding[] = [];
      
      for (let i = 0; i < texts.length; i += effectiveConfig.batchSize) {
        const batch = texts.slice(i, i + effectiveConfig.batchSize);
        const batchResults = await this.processBatch(batch, i);
        embeddings.push(...batchResults);
        
        if (i + effectiveConfig.batchSize < texts.length) {
          await EmbeddingHelpers.delay(effectiveConfig.rateLimitDelay);
        }
      }

      const processingTime = Date.now() - startTime;
      logger.info('[EMBEDDING-SERVICE] Batch embedding completed', {
        totalEmbeddings: embeddings.length,
        processingTime: `${processingTime}ms`
      });

      return embeddings;
    } catch (error) {
      logger.error('[EMBEDDING-SERVICE] Batch embedding failed', { error });
      throw new Error(`Embedding generation failed: ${error}`);
<<<<<<< HEAD
    }
  }

  /**
   * Generate single embedding with metadata
   */
  async generateSingleEmbedding(text: string, metadata?: EmbeddingMetadata): Promise<RAGEmbedding> {
    try {
      const response = await this.getOpenAI().embeddings.create({
        model: this.config.model,
        input: text.trim()
      });

      return {
        id: `embed-${Date.now()}-${Math.random().toString(36).substr(2, 9)}`,
        content: text,
        metadata: metadata || {
          section: CVSection.SUMMARY,
          importance: 1.0,
          contentType: ContentType.TEXT,
          keywords: []
        },
        vector: response.data[0].embedding,
        tokens: EmbeddingHelpers.estimateTokenCount(text),
        createdAt: new Date()
      };
    } catch (error) {
      logger.error('[EMBEDDING-SERVICE] Single embedding failed', { error });
      throw error;
    }
  }

  /**
   * Intelligent text chunking
   */
  chunkText(text: string, options?: Partial<ChunkingOptions>): ChunkResult[] {
    const config = {
      strategy: 'semantic' as const,
      maxTokens: 500,
      overlap: 50,
      preserveContext: true,
      cvSectionAware: true,
      ...options
    };

    switch (config.strategy) {
      case 'semantic':
        return ChunkingUtils.semanticChunking(text, config);
      case 'fixed-size':
        return ChunkingUtils.fixedSizeChunking(text, config);
      case 'sliding-window':
        return ChunkingUtils.slidingWindowChunking(text, config);
      default:
        return ChunkingUtils.semanticChunking(text, config);
    }
  }

  /**
   * Preprocess text for embedding generation
   */
  preprocessText(text: string, options?: { removeExtra?: boolean; normalizeSpacing?: boolean }): string {
    const config = { removeExtra: true, normalizeSpacing: true, ...options };
    let processed = text.trim();
    
    if (config.normalizeSpacing) {
      processed = processed.replace(/\s+/g, ' ').replace(/\n\s*\n/g, '\n');
    }
    
    if (config.removeExtra) {
      processed = processed
        .replace(/[\u00A0\u2000-\u200A\u202F\u205F\u3000]/g, ' ')
        .replace(/\s+([,.!?;:])/g, '$1');
    }
    
    return processed;
  }

  /**
   * Calculate cosine similarity between vectors
   */
  cosineSimilarity(vector1: number[], vector2: number[]): number {
    if (vector1.length !== vector2.length) {
      throw new Error('Vectors must have same length for cosine similarity');
    }

    let dotProduct = 0;
    let magnitude1 = 0;
    let magnitude2 = 0;

    for (let i = 0; i < vector1.length; i++) {
      dotProduct += vector1[i] * vector2[i];
      magnitude1 += vector1[i] * vector1[i];
      magnitude2 += vector2[i] * vector2[i];
    }

    magnitude1 = Math.sqrt(magnitude1);
    magnitude2 = Math.sqrt(magnitude2);

    return (magnitude1 === 0 || magnitude2 === 0) ? 0 : dotProduct / (magnitude1 * magnitude2);
  }

  /**
   * Search for similar embeddings
   */
  async searchSimilar(query: string, embeddings: RAGEmbedding[], topK = 5): Promise<SimilarityResult[]> {
    try {
      const queryEmbedding = await this.generateSingleEmbedding(query);
      
      // Use vector database for improved performance if available
      if (embeddings.length > 100) {
        return await this.searchWithVectorDatabase(queryEmbedding.vector, embeddings, topK);
      }
      
      // Fallback to in-memory search for smaller datasets
      const similarities = embeddings.map((embedding, index) => {
        const similarity = this.cosineSimilarity(queryEmbedding.vector, embedding.vector);
        const relevanceScore = EmbeddingHelpers.calculateRelevanceScore(similarity, embedding.metadata);
        
        return { embedding, similarity, relevanceScore, rank: index };
      });
      
      return similarities
        .sort((a, b) => b.relevanceScore - a.relevanceScore)
        .slice(0, topK)
        .map((result, index) => ({ ...result, rank: index + 1 }));
        
    } catch (error) {
      logger.error('[EMBEDDING-SERVICE] Semantic search failed', { error });
=======
    }
  }

  /**
   * Generate single embedding with metadata
   */
  async generateSingleEmbedding(text: string, metadata?: EmbeddingMetadata): Promise<RAGEmbedding> {
    try {
      const response = await this.getOpenAI().embeddings.create({
        model: this.config.model,
        input: text.trim()
      });

      return {
        id: `embed-${Date.now()}-${Math.random().toString(36).substr(2, 9)}`,
        content: text,
        metadata: metadata || {
          section: CVSection.SUMMARY,
          importance: 1.0,
          contentType: ContentType.TEXT,
          keywords: []
        },
        vector: response.data[0].embedding,
        tokens: EmbeddingHelpers.estimateTokenCount(text),
        createdAt: new Date()
      };
    } catch (error) {
      logger.error('[EMBEDDING-SERVICE] Single embedding failed', { error });
>>>>>>> d91122b2
      throw error;
    }
  }

  /**
<<<<<<< HEAD
   * Enhanced search using vector database for better performance
   */
  private async searchWithVectorDatabase(
    queryVector: number[], 
    embeddings: RAGEmbedding[], 
    topK: number
  ): Promise<SimilarityResult[]> {
    try {
      // Convert RAGEmbeddings to VectorInputs for the database
      const vectorInputs: VectorInput[] = embeddings.map(embedding => ({
        id: embedding.id,
        content: embedding.content,
        vector: embedding.vector,
        metadata: {
          ...embedding.metadata,
          createdAt: embedding.createdAt,
          keywords: this.extractKeywords(embedding.content)
        }
      }));

      // Add vectors to database (temporary for search)
      const tempVectorIds = await vectorDatabase.addVectors(vectorInputs);

      // Perform search with enhanced options
      const searchOptions: Partial<SearchOptions> = {
        algorithm: 'cosine',
        topK,
        threshold: 0.1,
        includeMetadata: true,
        useCache: true
      };

      const results = await vectorDatabase.search(queryVector, searchOptions);

      // Clean up temporary vectors
      for (const id of tempVectorIds) {
        await vectorDatabase.deleteVector(id);
      }

      // Convert back to SimilarityResult format
      return results.map(result => ({
        embedding: {
          id: result.id,
          content: result.content,
          metadata: result.metadata,
          vector: embeddings.find(e => e.id === result.id)?.vector || [],
          tokens: result.content.split(' ').length,
          createdAt: result.metadata.createdAt
        },
        similarity: result.similarity,
        relevanceScore: EmbeddingHelpers.calculateRelevanceScore(result.similarity, result.metadata),
        rank: result.rank
      }));

    } catch (error) {
      logger.error('[EMBEDDING-SERVICE] Vector database search failed', { error });
      // Fallback to regular search
      throw error;
    }
  }

  /**
   * Store embeddings in vector database for persistent search
   */
  async storeInVectorDatabase(embeddings: RAGEmbedding[], namespace: string): Promise<string[]> {
    try {
      logger.info('[EMBEDDING-SERVICE] Storing embeddings in vector database', {
        count: embeddings.length,
        namespace
      });

      const vectorInputs: VectorInput[] = embeddings.map(embedding => ({
        id: `${namespace}_${embedding.id}`,
        content: embedding.content,
        vector: embedding.vector,
        metadata: {
          ...embedding.metadata,
          createdAt: embedding.createdAt,
          keywords: this.extractKeywords(embedding.content)
        }
      }));

      const vectorIds = await vectorDatabase.addVectors(vectorInputs);
      
      logger.info('[EMBEDDING-SERVICE] Embeddings stored successfully', {
        vectorIds: vectorIds.length,
        namespace
      });

      return vectorIds;
    } catch (error) {
      logger.error('[EMBEDDING-SERVICE] Failed to store embeddings in vector database', { 
        error, 
        namespace,
        count: embeddings.length 
      });
      throw error;
    }
  }

  /**
   * Search embeddings directly from vector database
   */
  async searchVectorDatabase(
    query: string, 
    namespace?: string,
    options: Partial<SearchOptions> = {}
  ): Promise<SimilarityResult[]> {
    try {
      logger.info('[EMBEDDING-SERVICE] Searching vector database', { query, namespace });

      const queryEmbedding = await this.generateSingleEmbedding(query);
      
      const searchOptions: Partial<SearchOptions> = {
        algorithm: 'cosine',
        topK: 10,
        threshold: 0.3,
        includeMetadata: true,
        useCache: true,
        ...options
      };

      const results = await vectorDatabase.search(queryEmbedding.vector, searchOptions);

      // Filter by namespace if specified
      const filteredResults = namespace 
        ? results.filter(result => result.id.startsWith(`${namespace}_`))
        : results;

      // Convert to SimilarityResult format
      return filteredResults.map(result => ({
        embedding: {
          id: result.id.replace(`${namespace}_`, ''),
          content: result.content,
          metadata: result.metadata,
          vector: [], // Vector not needed in response
          tokens: result.content.split(' ').length,
          createdAt: result.metadata.createdAt
        },
        similarity: result.similarity,
        relevanceScore: EmbeddingHelpers.calculateRelevanceScore(result.similarity, result.metadata),
        rank: result.rank
      }));

    } catch (error) {
      logger.error('[EMBEDDING-SERVICE] Vector database search failed', { error, query });
      throw error;
    }
  }

  /**
   * Extract keywords from content for enhanced search
   */
  private extractKeywords(content: string): string[] {
    // Simple keyword extraction - could be enhanced with NLP
    const words = content.toLowerCase()
      .replace(/[^\w\s]/g, '')
      .split(/\s+/)
      .filter(word => word.length > 3)
      .filter(word => !['the', 'and', 'for', 'with', 'this', 'that', 'from', 'they', 'have', 'been'].includes(word));
    
    // Return top 5 most relevant words
    const wordFreq = words.reduce((freq: { [key: string]: number }, word) => {
      freq[word] = (freq[word] || 0) + 1;
      return freq;
    }, {});

    return Object.entries(wordFreq)
      .sort(([,a], [,b]) => b - a)
      .slice(0, 5)
      .map(([word]) => word);
  }

  /**
   * Optimize for HuggingFace deployment
   */
  optimizeForHuggingFace(): HuggingFaceExport {
    return {
      embeddings: [],
      model: this.config.model,
      version: '2.0.0',
      exportFormat: 'json',
      optimizedForOffline: true
    };
  }

  /**
   * Process CV data into embeddings
   */
  async processCV(cvData: ParsedCV): Promise<CVEmbeddingResult> {
    const startTime = Date.now();
    const sectionsProcessed: string[] = [];
    const allChunks: ChunkResult[] = [];

    // Process CV sections
    if (cvData.experience) {
      allChunks.push(...EmbeddingHelpers.processCVSection(
        cvData.experience, CVSection.EXPERIENCE, this.chunkText.bind(this)
      ));
      sectionsProcessed.push('experience');
    }

    if (cvData.education) {
      allChunks.push(...EmbeddingHelpers.processCVSection(
        cvData.education, CVSection.EDUCATION, this.chunkText.bind(this)
      ));
      sectionsProcessed.push('education');
    }

    if (cvData.skills) {
      allChunks.push(...EmbeddingHelpers.processCVSection(
        cvData.skills, CVSection.SKILLS, this.chunkText.bind(this)
      ));
      sectionsProcessed.push('skills');
    }

    if (cvData.achievements) {
      allChunks.push(...EmbeddingHelpers.processCVSection(
        cvData.achievements, CVSection.ACHIEVEMENTS, this.chunkText.bind(this)
      ));
      sectionsProcessed.push('achievements');
    }

    // Generate embeddings
    const texts = allChunks.map(chunk => chunk.content);
    const embeddings = await this.generateEmbeddings(texts);
    
    // Enhance with chunk metadata
    const enhancedEmbeddings = embeddings.map((embedding, index) => ({
      ...embedding,
      metadata: { ...embedding.metadata, ...allChunks[index].metadata }
    }));

    return {
      embeddings: enhancedEmbeddings,
      totalChunks: allChunks.length,
      totalTokens: allChunks.reduce((sum, chunk) => sum + chunk.tokenCount, 0),
      processingTime: Date.now() - startTime,
      sectionsProcessed
    };
  }

  /**
   * Create CV chunks (wrapper for processCV)
   */
  async createCVChunks(parsedCV: ParsedCV, jobId: string): Promise<any[]> {
    try {
      const result = await this.processCV(parsedCV);
      // Convert RAGEmbedding[] to CVChunk[] format for compatibility
      return result.embeddings.map(embedding => ({
        id: embedding.id,
        content: embedding.content,
        metadata: {
          section: embedding.metadata.section.toLowerCase(),
          subsection: embedding.metadata.subsection,
          dateRange: embedding.metadata.dateRange,
          technologies: embedding.metadata.technologies,
          companies: embedding.metadata.company ? [embedding.metadata.company] : undefined,
          importance: embedding.metadata.importance,
          keywords: embedding.metadata.keywords
        },
        embedding: embedding.vector,
        tokens: embedding.tokens
      }));
    } catch (error) {
      logger.error('[EMBEDDING-SERVICE] createCVChunks failed', { error, jobId });
      throw error;
    }
  }

  /**
   * Store embeddings in vector database
   */
  async storeEmbeddings(chunks: any[], vectorNamespace: string, jobId: string): Promise<void> {
    try {
      logger.info('[EMBEDDING-SERVICE] Storing embeddings in vector database', {
=======
   * Intelligent text chunking
   */
  chunkText(text: string, options?: Partial<ChunkingOptions>): ChunkResult[] {
    const config = {
      strategy: 'semantic' as const,
      maxTokens: 500,
      overlap: 50,
      preserveContext: true,
      cvSectionAware: true,
      ...options
    };

    switch (config.strategy) {
      case 'semantic':
        return ChunkingUtils.semanticChunking(text, config);
      case 'fixed-size':
        return ChunkingUtils.fixedSizeChunking(text, config);
      case 'sliding-window':
        return ChunkingUtils.slidingWindowChunking(text, config);
      default:
        return ChunkingUtils.semanticChunking(text, config);
    }
  }

  /**
   * Preprocess text for embedding generation
   */
  preprocessText(text: string, options?: { removeExtra?: boolean; normalizeSpacing?: boolean }): string {
    const config = { removeExtra: true, normalizeSpacing: true, ...options };
    let processed = text.trim();
    
    if (config.normalizeSpacing) {
      processed = processed.replace(/\s+/g, ' ').replace(/\n\s*\n/g, '\n');
    }
    
    if (config.removeExtra) {
      processed = processed
        .replace(/[\u00A0\u2000-\u200A\u202F\u205F\u3000]/g, ' ')
        .replace(/\s+([,.!?;:])/g, '$1');
    }
    
    return processed;
  }

  /**
   * Calculate cosine similarity between vectors
   */
  cosineSimilarity(vector1: number[], vector2: number[]): number {
    if (vector1.length !== vector2.length) {
      throw new Error('Vectors must have same length for cosine similarity');
    }

    let dotProduct = 0;
    let magnitude1 = 0;
    let magnitude2 = 0;

    for (let i = 0; i < vector1.length; i++) {
      dotProduct += vector1[i] * vector2[i];
      magnitude1 += vector1[i] * vector1[i];
      magnitude2 += vector2[i] * vector2[i];
    }

    magnitude1 = Math.sqrt(magnitude1);
    magnitude2 = Math.sqrt(magnitude2);

    return (magnitude1 === 0 || magnitude2 === 0) ? 0 : dotProduct / (magnitude1 * magnitude2);
  }

  /**
   * Search for similar embeddings
   */
  async searchSimilar(query: string, embeddings: RAGEmbedding[], topK = 5): Promise<SimilarityResult[]> {
    try {
      const queryEmbedding = await this.generateSingleEmbedding(query);
      
      const similarities = embeddings.map((embedding, index) => {
        const similarity = this.cosineSimilarity(queryEmbedding.vector, embedding.vector);
        const relevanceScore = EmbeddingHelpers.calculateRelevanceScore(similarity, embedding.metadata);
        
        return { embedding, similarity, relevanceScore, rank: index };
      });
      
      return similarities
        .sort((a, b) => b.relevanceScore - a.relevanceScore)
        .slice(0, topK)
        .map((result, index) => ({ ...result, rank: index + 1 }));
        
    } catch (error) {
      logger.error('[EMBEDDING-SERVICE] Semantic search failed', { error });
      throw error;
    }
  }

  /**
   * Optimize for HuggingFace deployment
   */
  optimizeForHuggingFace(): HuggingFaceExport {
    return {
      embeddings: [],
      model: this.config.model,
      version: '2.0.0',
      exportFormat: 'json',
      optimizedForOffline: true
    };
  }

  /**
   * Process CV data into embeddings
   */
  async processCV(cvData: ParsedCV): Promise<CVEmbeddingResult> {
    const startTime = Date.now();
    const sectionsProcessed: string[] = [];
    const allChunks: ChunkResult[] = [];

    // Process CV sections
    if (cvData.experience) {
      allChunks.push(...EmbeddingHelpers.processCVSection(
        cvData.experience, CVSection.EXPERIENCE, this.chunkText.bind(this)
      ));
      sectionsProcessed.push('experience');
    }

    if (cvData.education) {
      allChunks.push(...EmbeddingHelpers.processCVSection(
        cvData.education, CVSection.EDUCATION, this.chunkText.bind(this)
      ));
      sectionsProcessed.push('education');
    }

    if (cvData.skills) {
      allChunks.push(...EmbeddingHelpers.processCVSection(
        cvData.skills, CVSection.SKILLS, this.chunkText.bind(this)
      ));
      sectionsProcessed.push('skills');
    }

    if (cvData.achievements) {
      allChunks.push(...EmbeddingHelpers.processCVSection(
        cvData.achievements, CVSection.ACHIEVEMENTS, this.chunkText.bind(this)
      ));
      sectionsProcessed.push('achievements');
    }

    // Generate embeddings
    const texts = allChunks.map(chunk => chunk.content);
    const embeddings = await this.generateEmbeddings(texts);
    
    // Enhance with chunk metadata
    const enhancedEmbeddings = embeddings.map((embedding, index) => ({
      ...embedding,
      metadata: { ...embedding.metadata, ...allChunks[index].metadata }
    }));

    return {
      embeddings: enhancedEmbeddings,
      totalChunks: allChunks.length,
      totalTokens: allChunks.reduce((sum, chunk) => sum + chunk.tokenCount, 0),
      processingTime: Date.now() - startTime,
      sectionsProcessed
    };
  }

  /**
   * Create CV chunks (wrapper for processCV)
   */
  async createCVChunks(parsedCV: ParsedCV, jobId: string): Promise<any[]> {
    try {
      const result = await this.processCV(parsedCV);
      // Convert RAGEmbedding[] to CVChunk[] format for compatibility
      return result.embeddings.map(embedding => ({
        id: embedding.id,
        content: embedding.content,
        metadata: {
          section: embedding.metadata.section.toLowerCase(),
          subsection: embedding.metadata.subsection,
          dateRange: embedding.metadata.dateRange,
          technologies: embedding.metadata.technologies,
          companies: embedding.metadata.company ? [embedding.metadata.company] : undefined,
          importance: embedding.metadata.importance,
          keywords: embedding.metadata.keywords
        },
        embedding: embedding.vector,
        tokens: embedding.tokens
      }));
    } catch (error) {
      logger.error('[EMBEDDING-SERVICE] createCVChunks failed', { error, jobId });
      throw error;
    }
  }

  /**
   * Store embeddings (placeholder implementation)
   */
  async storeEmbeddings(chunks: any[], vectorNamespace: string, jobId: string): Promise<void> {
    try {
      logger.info('[EMBEDDING-SERVICE] Storing embeddings (simulated)', {
>>>>>>> d91122b2
        count: chunks.length,
        vectorNamespace,
        jobId
      });
<<<<<<< HEAD

      // Convert chunks to RAGEmbeddings if they aren't already
      const embeddings: RAGEmbedding[] = chunks.map((chunk, index) => {
        if (chunk.embedding && chunk.content) {
          // Already in RAGEmbedding format
          return {
            id: chunk.id || `${jobId}_chunk_${index}`,
            content: chunk.content,
            metadata: chunk.metadata || {
              section: 'experience' as CVSection,
              subsection: 'auto-generated',
              contentType: 'text' as ContentType,
              importance: 0.5,
              position: index
            },
            vector: chunk.embedding,
            tokens: chunk.content.split(' ').length,
            createdAt: new Date()
          };
        } else {
          // Convert from chunk format
          return {
            id: `${jobId}_chunk_${index}`,
            content: chunk.content || chunk.text || '',
            metadata: {
              section: chunk.section || 'experience' as CVSection,
              subsection: chunk.subsection || 'auto-generated',
              contentType: 'text' as ContentType,
              importance: chunk.importance || 0.5,
              position: index
            },
            vector: chunk.vector || chunk.embedding || [],
            tokens: (chunk.content || chunk.text || '').split(' ').length,
            createdAt: new Date()
          };
        }
      });

      // Store in vector database
      await this.storeInVectorDatabase(embeddings, vectorNamespace);

      logger.info('[EMBEDDING-SERVICE] Embeddings stored successfully', {
        count: embeddings.length,
        vectorNamespace,
        jobId
      });

=======
      // In a real implementation, this would store to a vector database
      // For now, we just log the operation
>>>>>>> d91122b2
    } catch (error) {
      logger.error('[EMBEDDING-SERVICE] storeEmbeddings failed', { error, jobId });
      throw error;
    }
  }

  /**
<<<<<<< HEAD
   * Query similar chunks using vector database
   */
  async querySimilarChunks(query: string, vectorNamespace: string, topK = 5): Promise<any[]> {
    try {
      logger.info('[EMBEDDING-SERVICE] Querying similar chunks from vector database', {
=======
   * Query similar chunks (wrapper for searchSimilar)
   */
  async querySimilarChunks(query: string, vectorNamespace: string, topK = 5): Promise<any[]> {
    try {
      logger.info('[EMBEDDING-SERVICE] Querying similar chunks (simulated)', {
>>>>>>> d91122b2
        query,
        vectorNamespace,
        topK
      });
<<<<<<< HEAD

      const results = await this.searchVectorDatabase(query, vectorNamespace, {
        topK,
        threshold: 0.2,
        includeMetadata: true
      });

      // Convert to expected format for backward compatibility
      return results.map(result => ({
        content: result.embedding.content,
        metadata: result.embedding.metadata,
        similarity: result.similarity,
        relevanceScore: result.relevanceScore
      }));

    } catch (error) {
      logger.error('[EMBEDDING-SERVICE] querySimilarChunks failed', { error });
      // Fallback to empty array for backward compatibility
      return [];
    }
  }

  /**
   * Delete embeddings from vector database
   */
  async deleteEmbeddings(vectorNamespace: string, jobId: string): Promise<void> {
    try {
      logger.info('[EMBEDDING-SERVICE] Deleting embeddings from vector database', {
        vectorNamespace,
        jobId
      });

      // Search for vectors that match the namespace and jobId
      const searchResults = await vectorDatabase.search([], {
        algorithm: 'cosine',
        topK: 10000, // Large number to get all matching vectors
        threshold: 0,
        useCache: false,
        filters: {
          // Note: This is a simplified approach. In production, you'd want
          // more sophisticated namespace/jobId tracking
        }
      });

      // Filter results by namespace prefix
      const namespacePrefix = `${vectorNamespace}_${jobId}`;
      const vectorsToDelete = searchResults
        .filter(result => result.id.startsWith(namespacePrefix))
        .map(result => result.id);

      // Delete vectors in batches to avoid overwhelming the system
      const batchSize = 100;
      for (let i = 0; i < vectorsToDelete.length; i += batchSize) {
        const batch = vectorsToDelete.slice(i, i + batchSize);
        await Promise.all(batch.map(id => vectorDatabase.deleteVector(id)));
      }

      logger.info('[EMBEDDING-SERVICE] Embeddings deleted successfully', {
        vectorNamespace,
        jobId,
        deletedCount: vectorsToDelete.length
      });

    } catch (error) {
      logger.error('[EMBEDDING-SERVICE] deleteEmbeddings failed', { error, jobId });
      // Don't throw error to maintain backward compatibility
      logger.warn('[EMBEDDING-SERVICE] Continuing despite deletion error for backward compatibility');
=======
      // In a real implementation, this would query a vector database
      // For now, return empty array
      return [];
    } catch (error) {
      logger.error('[EMBEDDING-SERVICE] querySimilarChunks failed', { error });
      throw error;
    }
  }

  /**
   * Delete embeddings (placeholder implementation)
   */
  async deleteEmbeddings(vectorNamespace: string, jobId: string): Promise<void> {
    try {
      logger.info('[EMBEDDING-SERVICE] Deleting embeddings (simulated)', {
        vectorNamespace,
        jobId
      });
      // In a real implementation, this would delete from a vector database
      // For now, we just log the operation
    } catch (error) {
      logger.error('[EMBEDDING-SERVICE] deleteEmbeddings failed', { error, jobId });
      throw error;
>>>>>>> d91122b2
    }
  }

  // Private helper methods
  private async processBatch(texts: string[], startIndex: number): Promise<RAGEmbedding[]> {
    const response = await this.getOpenAI().embeddings.create({
      model: this.config.model,
      input: texts
    });

    return response.data.map((embedding, index) => ({
      id: `embed-${Date.now()}-${startIndex + index}`,
      content: texts[index],
      metadata: { section: CVSection.SUMMARY, importance: 1.0, contentType: ContentType.TEXT, keywords: [] },
      vector: embedding.embedding,
      tokens: EmbeddingHelpers.estimateTokenCount(texts[index]),
      createdAt: new Date()
    }));
  }
}

// Export singleton instance
export const embeddingService = new EmbeddingService();<|MERGE_RESOLUTION|>--- conflicted
+++ resolved
@@ -15,10 +15,7 @@
 import { logger } from 'firebase-functions';
 import { ChunkingUtils, ChunkResult } from './cv-generator/chunking/ChunkingUtils';
 import { EmbeddingHelpers } from './cv-generator/embedding/EmbeddingHelpers';
-<<<<<<< HEAD
 import { vectorDatabase, VectorInput, SearchOptions } from './vector-database.service';
-=======
->>>>>>> d91122b2
 
 /**
  * Embedding generation configuration
@@ -151,7 +148,6 @@
     } catch (error) {
       logger.error('[EMBEDDING-SERVICE] Batch embedding failed', { error });
       throw new Error(`Embedding generation failed: ${error}`);
-<<<<<<< HEAD
     }
   }
 
@@ -280,42 +276,11 @@
         
     } catch (error) {
       logger.error('[EMBEDDING-SERVICE] Semantic search failed', { error });
-=======
-    }
-  }
-
-  /**
-   * Generate single embedding with metadata
-   */
-  async generateSingleEmbedding(text: string, metadata?: EmbeddingMetadata): Promise<RAGEmbedding> {
-    try {
-      const response = await this.getOpenAI().embeddings.create({
-        model: this.config.model,
-        input: text.trim()
-      });
-
-      return {
-        id: `embed-${Date.now()}-${Math.random().toString(36).substr(2, 9)}`,
-        content: text,
-        metadata: metadata || {
-          section: CVSection.SUMMARY,
-          importance: 1.0,
-          contentType: ContentType.TEXT,
-          keywords: []
-        },
-        vector: response.data[0].embedding,
-        tokens: EmbeddingHelpers.estimateTokenCount(text),
-        createdAt: new Date()
-      };
-    } catch (error) {
-      logger.error('[EMBEDDING-SERVICE] Single embedding failed', { error });
->>>>>>> d91122b2
       throw error;
     }
   }
 
   /**
-<<<<<<< HEAD
    * Enhanced search using vector database for better performance
    */
   private async searchWithVectorDatabase(
@@ -592,209 +557,10 @@
   async storeEmbeddings(chunks: any[], vectorNamespace: string, jobId: string): Promise<void> {
     try {
       logger.info('[EMBEDDING-SERVICE] Storing embeddings in vector database', {
-=======
-   * Intelligent text chunking
-   */
-  chunkText(text: string, options?: Partial<ChunkingOptions>): ChunkResult[] {
-    const config = {
-      strategy: 'semantic' as const,
-      maxTokens: 500,
-      overlap: 50,
-      preserveContext: true,
-      cvSectionAware: true,
-      ...options
-    };
-
-    switch (config.strategy) {
-      case 'semantic':
-        return ChunkingUtils.semanticChunking(text, config);
-      case 'fixed-size':
-        return ChunkingUtils.fixedSizeChunking(text, config);
-      case 'sliding-window':
-        return ChunkingUtils.slidingWindowChunking(text, config);
-      default:
-        return ChunkingUtils.semanticChunking(text, config);
-    }
-  }
-
-  /**
-   * Preprocess text for embedding generation
-   */
-  preprocessText(text: string, options?: { removeExtra?: boolean; normalizeSpacing?: boolean }): string {
-    const config = { removeExtra: true, normalizeSpacing: true, ...options };
-    let processed = text.trim();
-    
-    if (config.normalizeSpacing) {
-      processed = processed.replace(/\s+/g, ' ').replace(/\n\s*\n/g, '\n');
-    }
-    
-    if (config.removeExtra) {
-      processed = processed
-        .replace(/[\u00A0\u2000-\u200A\u202F\u205F\u3000]/g, ' ')
-        .replace(/\s+([,.!?;:])/g, '$1');
-    }
-    
-    return processed;
-  }
-
-  /**
-   * Calculate cosine similarity between vectors
-   */
-  cosineSimilarity(vector1: number[], vector2: number[]): number {
-    if (vector1.length !== vector2.length) {
-      throw new Error('Vectors must have same length for cosine similarity');
-    }
-
-    let dotProduct = 0;
-    let magnitude1 = 0;
-    let magnitude2 = 0;
-
-    for (let i = 0; i < vector1.length; i++) {
-      dotProduct += vector1[i] * vector2[i];
-      magnitude1 += vector1[i] * vector1[i];
-      magnitude2 += vector2[i] * vector2[i];
-    }
-
-    magnitude1 = Math.sqrt(magnitude1);
-    magnitude2 = Math.sqrt(magnitude2);
-
-    return (magnitude1 === 0 || magnitude2 === 0) ? 0 : dotProduct / (magnitude1 * magnitude2);
-  }
-
-  /**
-   * Search for similar embeddings
-   */
-  async searchSimilar(query: string, embeddings: RAGEmbedding[], topK = 5): Promise<SimilarityResult[]> {
-    try {
-      const queryEmbedding = await this.generateSingleEmbedding(query);
-      
-      const similarities = embeddings.map((embedding, index) => {
-        const similarity = this.cosineSimilarity(queryEmbedding.vector, embedding.vector);
-        const relevanceScore = EmbeddingHelpers.calculateRelevanceScore(similarity, embedding.metadata);
-        
-        return { embedding, similarity, relevanceScore, rank: index };
-      });
-      
-      return similarities
-        .sort((a, b) => b.relevanceScore - a.relevanceScore)
-        .slice(0, topK)
-        .map((result, index) => ({ ...result, rank: index + 1 }));
-        
-    } catch (error) {
-      logger.error('[EMBEDDING-SERVICE] Semantic search failed', { error });
-      throw error;
-    }
-  }
-
-  /**
-   * Optimize for HuggingFace deployment
-   */
-  optimizeForHuggingFace(): HuggingFaceExport {
-    return {
-      embeddings: [],
-      model: this.config.model,
-      version: '2.0.0',
-      exportFormat: 'json',
-      optimizedForOffline: true
-    };
-  }
-
-  /**
-   * Process CV data into embeddings
-   */
-  async processCV(cvData: ParsedCV): Promise<CVEmbeddingResult> {
-    const startTime = Date.now();
-    const sectionsProcessed: string[] = [];
-    const allChunks: ChunkResult[] = [];
-
-    // Process CV sections
-    if (cvData.experience) {
-      allChunks.push(...EmbeddingHelpers.processCVSection(
-        cvData.experience, CVSection.EXPERIENCE, this.chunkText.bind(this)
-      ));
-      sectionsProcessed.push('experience');
-    }
-
-    if (cvData.education) {
-      allChunks.push(...EmbeddingHelpers.processCVSection(
-        cvData.education, CVSection.EDUCATION, this.chunkText.bind(this)
-      ));
-      sectionsProcessed.push('education');
-    }
-
-    if (cvData.skills) {
-      allChunks.push(...EmbeddingHelpers.processCVSection(
-        cvData.skills, CVSection.SKILLS, this.chunkText.bind(this)
-      ));
-      sectionsProcessed.push('skills');
-    }
-
-    if (cvData.achievements) {
-      allChunks.push(...EmbeddingHelpers.processCVSection(
-        cvData.achievements, CVSection.ACHIEVEMENTS, this.chunkText.bind(this)
-      ));
-      sectionsProcessed.push('achievements');
-    }
-
-    // Generate embeddings
-    const texts = allChunks.map(chunk => chunk.content);
-    const embeddings = await this.generateEmbeddings(texts);
-    
-    // Enhance with chunk metadata
-    const enhancedEmbeddings = embeddings.map((embedding, index) => ({
-      ...embedding,
-      metadata: { ...embedding.metadata, ...allChunks[index].metadata }
-    }));
-
-    return {
-      embeddings: enhancedEmbeddings,
-      totalChunks: allChunks.length,
-      totalTokens: allChunks.reduce((sum, chunk) => sum + chunk.tokenCount, 0),
-      processingTime: Date.now() - startTime,
-      sectionsProcessed
-    };
-  }
-
-  /**
-   * Create CV chunks (wrapper for processCV)
-   */
-  async createCVChunks(parsedCV: ParsedCV, jobId: string): Promise<any[]> {
-    try {
-      const result = await this.processCV(parsedCV);
-      // Convert RAGEmbedding[] to CVChunk[] format for compatibility
-      return result.embeddings.map(embedding => ({
-        id: embedding.id,
-        content: embedding.content,
-        metadata: {
-          section: embedding.metadata.section.toLowerCase(),
-          subsection: embedding.metadata.subsection,
-          dateRange: embedding.metadata.dateRange,
-          technologies: embedding.metadata.technologies,
-          companies: embedding.metadata.company ? [embedding.metadata.company] : undefined,
-          importance: embedding.metadata.importance,
-          keywords: embedding.metadata.keywords
-        },
-        embedding: embedding.vector,
-        tokens: embedding.tokens
-      }));
-    } catch (error) {
-      logger.error('[EMBEDDING-SERVICE] createCVChunks failed', { error, jobId });
-      throw error;
-    }
-  }
-
-  /**
-   * Store embeddings (placeholder implementation)
-   */
-  async storeEmbeddings(chunks: any[], vectorNamespace: string, jobId: string): Promise<void> {
-    try {
-      logger.info('[EMBEDDING-SERVICE] Storing embeddings (simulated)', {
->>>>>>> d91122b2
         count: chunks.length,
         vectorNamespace,
         jobId
       });
-<<<<<<< HEAD
 
       // Convert chunks to RAGEmbeddings if they aren't already
       const embeddings: RAGEmbedding[] = chunks.map((chunk, index) => {
@@ -841,11 +607,6 @@
         vectorNamespace,
         jobId
       });
-
-=======
-      // In a real implementation, this would store to a vector database
-      // For now, we just log the operation
->>>>>>> d91122b2
     } catch (error) {
       logger.error('[EMBEDDING-SERVICE] storeEmbeddings failed', { error, jobId });
       throw error;
@@ -853,24 +614,15 @@
   }
 
   /**
-<<<<<<< HEAD
    * Query similar chunks using vector database
    */
   async querySimilarChunks(query: string, vectorNamespace: string, topK = 5): Promise<any[]> {
     try {
       logger.info('[EMBEDDING-SERVICE] Querying similar chunks from vector database', {
-=======
-   * Query similar chunks (wrapper for searchSimilar)
-   */
-  async querySimilarChunks(query: string, vectorNamespace: string, topK = 5): Promise<any[]> {
-    try {
-      logger.info('[EMBEDDING-SERVICE] Querying similar chunks (simulated)', {
->>>>>>> d91122b2
         query,
         vectorNamespace,
         topK
       });
-<<<<<<< HEAD
 
       const results = await this.searchVectorDatabase(query, vectorNamespace, {
         topK,
@@ -938,31 +690,6 @@
       logger.error('[EMBEDDING-SERVICE] deleteEmbeddings failed', { error, jobId });
       // Don't throw error to maintain backward compatibility
       logger.warn('[EMBEDDING-SERVICE] Continuing despite deletion error for backward compatibility');
-=======
-      // In a real implementation, this would query a vector database
-      // For now, return empty array
-      return [];
-    } catch (error) {
-      logger.error('[EMBEDDING-SERVICE] querySimilarChunks failed', { error });
-      throw error;
-    }
-  }
-
-  /**
-   * Delete embeddings (placeholder implementation)
-   */
-  async deleteEmbeddings(vectorNamespace: string, jobId: string): Promise<void> {
-    try {
-      logger.info('[EMBEDDING-SERVICE] Deleting embeddings (simulated)', {
-        vectorNamespace,
-        jobId
-      });
-      // In a real implementation, this would delete from a vector database
-      // For now, we just log the operation
-    } catch (error) {
-      logger.error('[EMBEDDING-SERVICE] deleteEmbeddings failed', { error, jobId });
-      throw error;
->>>>>>> d91122b2
     }
   }
 
